"""
mbed SDK
Copyright (c) 2011-2013 ARM Limited

Licensed under the Apache License, Version 2.0 (the "License");
you may not use this file except in compliance with the License.
You may obtain a copy of the License at

    http://www.apache.org/licenses/LICENSE-2.0

Unless required by applicable law or agreed to in writing, software
distributed under the License is distributed on an "AS IS" BASIS,
WITHOUT WARRANTIES OR CONDITIONS OF ANY KIND, either express or implied.
See the License for the specific language governing permissions and
limitations under the License.
"""

CORE_LABELS = {
    "ARM7TDMI-S": "ARM7",
    "Cortex-M0" : "M0",
    "Cortex-M0+": "M0P",
    "Cortex-M3" : "M3",
    "Cortex-M4" : "M4",
    "Cortex-M4F" : "M4"
}

import os
import shutil


class Target:
    def __init__(self):
        # ARM Core
        self.core = None
        
        # Is the disk provided by the interface chip of this board virtual?
        self.is_disk_virtual = False
        
        # list of toolchains that are supported by the mbed SDK for this target
        self.supported_toolchains = None
        
        # list of extra specific labels
        self.extra_labels = []
        
        self.name = self.__class__.__name__
    
    def program_cycle_s(self):
        return 4 if self.is_disk_virtual else 1.5
    
    def get_labels(self):
        return [self.name, CORE_LABELS[self.core]] + self.extra_labels
    
    def init_hooks(self, hook, toolchain_name):
        pass


class LPC2368(Target):
    def __init__(self):
        Target.__init__(self)
        
        self.core = "ARM7TDMI-S"
        
        self.extra_labels = ['NXP', 'LPC23XX']
        
        self.supported_toolchains = ["ARM","GCC_ARM","GCC_CR"]


class LPC1768(Target):
    def __init__(self):
        Target.__init__(self)
        
        self.core = "Cortex-M3"
        
        self.extra_labels = ['NXP', 'LPC176X', 'MBED_LPC1768']
        
        self.supported_toolchains = ["ARM", "uARM", "GCC_ARM", "GCC_CS", "GCC_CR", "IAR"]


class LPC11U24(Target):
    ONLINE_TOOLCHAIN = "uARM"

    def __init__(self):
        Target.__init__(self)
        
        self.core = "Cortex-M0"
        
        self.extra_labels = ['NXP', 'LPC11UXX', 'LPC11U24_401']
        
        self.supported_toolchains = ["ARM", "uARM", "GCC_ARM"]


class LPC11U24_301(Target):
    def __init__(self):
        Target.__init__(self)
        
        self.core = "Cortex-M0"
        
        self.extra_labels = ['NXP', 'LPC11UXX']
        
        self.supported_toolchains = ["ARM", "uARM", "GCC_ARM"]


class KL05Z(Target):
    ONLINE_TOOLCHAIN = "uARM"

    def __init__(self):
        Target.__init__(self)
        
        self.core = "Cortex-M0+"
        
        self.extra_labels = ['Freescale', 'KLXX']
        
        self.supported_toolchains = ["ARM", "uARM", "GCC_ARM"]
        
        self.is_disk_virtual = True


class KL25Z(Target):
    def __init__(self):
        Target.__init__(self)
        
        self.core = "Cortex-M0+"
        
        self.extra_labels = ['Freescale', 'KLXX']
        
        self.supported_toolchains = ["ARM", "GCC_CW_EWL", "GCC_CW_NEWLIB", "GCC_ARM"]
        
        self.is_disk_virtual = True


class KL46Z(Target):
    def __init__(self):
        Target.__init__(self)
        
        self.core = "Cortex-M0+"
        
        self.extra_labels = ['Freescale', 'KLXX']
        
        self.supported_toolchains = ["GCC_ARM", "ARM"]
        
        self.is_disk_virtual = True


class K20D5M(Target):
    def __init__(self):
        Target.__init__(self)
        
        self.core = "Cortex-M4"
        
        self.extra_labels = ['Freescale']
        
        self.supported_toolchains = ["GCC_ARM", "ARM"]
        
        self.is_disk_virtual = True


class LPC812(Target):
    ONLINE_TOOLCHAIN = "uARM"

    def __init__(self):
        Target.__init__(self)
        
        self.core = "Cortex-M0+"
        
        self.extra_labels = ['NXP', 'LPC81X']
        
        self.supported_toolchains = ["uARM"]
        
        self.is_disk_virtual = True


class LPC810(Target):
    ONLINE_TOOLCHAIN = "uARM"

    def __init__(self):
        Target.__init__(self)
        
        self.core = "Cortex-M0+"
        
        self.extra_labels = ['NXP', 'LPC81X']
        
        self.supported_toolchains = ["uARM"]
        
        self.is_disk_virtual = True


class LPC4088(Target):
    def __init__(self):
        Target.__init__(self)
        
        self.core = "Cortex-M4F"
        
        self.extra_labels = ['NXP', 'LPC408X']
        
        self.supported_toolchains = ["ARM", "GCC_CR", "GCC_ARM"]
        
        self.is_disk_virtual = True
    
    def init_hooks(self, hook, toolchain_name):
        if toolchain_name in ['ARM_STD', 'ARM_MICRO']:
            hook.hook_add_binary("post", self.binary_hook)
    
    @staticmethod
    def binary_hook(t_self, resources, elf, binf):
        if not os.path.isdir(binf):
            # Regular binary file, nothing to do
            return
        outbin = open(binf + ".temp", "wb")
        partf = open(os.path.join(binf, "ER_IROM1"), "rb")
        # Pad the fist part (internal flash) with 0xFF to 512k
        data = partf.read()
        outbin.write(data)
        outbin.write('\xFF' * (512*1024 - len(data)))
        partf.close()
        # Read and append the second part (external flash) in chunks of fixed size
        chunksize = 128 * 1024
        partf = open(os.path.join(binf, "ER_IROM2"), "rb")
        while True:
            data = partf.read(chunksize)
            outbin.write(data)
            if len(data) < chunksize:
                break
        partf.close()
        outbin.close()
        # Remove the directory with the binary parts and rename the temporary
        # file to 'binf'
        shutil.rmtree(binf, True)
        os.rename(binf + '.temp', binf)
        t_self.debug("Generated custom binary file (internal flash + SPIFI)")


class LPC4330_M4(Target):
    def __init__(self):
        Target.__init__(self)
        
        self.core = "Cortex-M4F"
        
        self.extra_labels = ['NXP', 'LPC43XX']
        
        self.supported_toolchains = ["ARM", "GCC_CR", "IAR", "GCC_ARM"]


class LPC4330_M0(Target):
    def __init__(self):
        Target.__init__(self)
        
        self.core = "Cortex-M0"
        
        self.extra_labels = ['NXP', 'LPC43XX']
        
        self.supported_toolchains = ["ARM", "GCC_CR", "IAR"]


class LPC1800(Target):
    def __init__(self):
        Target.__init__(self)
        
        self.core = "Cortex-M3"
        
        self.extra_labels = ['NXP', 'LPC43XX']
        
        self.supported_toolchains = ["ARM", "GCC_CR", "IAR"]


class STM32F407(Target):
    def __init__(self):
        Target.__init__(self)
        
        self.core = "Cortex-M4F"
        
        self.extra_labels = ['STM', 'STM32F4XX']
        
        self.supported_toolchains = ["ARM", "GCC_ARM"]


class NUCLEO_F103RB(Target):
    ONLINE_TOOLCHAIN = "uARM"
    OUTPUT_NAMING = "8.3"

    def __init__(self):
        Target.__init__(self)
        
        self.core = "Cortex-M3"
        
        self.extra_labels = ['STM', 'STM32F1', 'STM32F103RB']
        
        self.supported_toolchains = ["ARM", "uARM"]


class NUCLEO_L152RE(Target):
    ONLINE_TOOLCHAIN = "uARM"
    OUTPUT_NAMING = "8.3"

    def __init__(self):
        Target.__init__(self)
        
        self.core = "Cortex-M3"
        
        self.extra_labels = ['STM', 'STM32L1', 'STM32L152RE']
        
        self.supported_toolchains = ["ARM", "uARM"]


class NUCLEO_F401RE(Target):
    ONLINE_TOOLCHAIN = "uARM"
    OUTPUT_NAMING = "8.3"

    def __init__(self):
        Target.__init__(self)
        
        self.core = "Cortex-M4"
        
        self.extra_labels = ['STM', 'STM32F4', 'STM32F401RE']
        
        self.supported_toolchains = ["ARM", "uARM"]


class NUCLEO_F030R8(Target):
    ONLINE_TOOLCHAIN = "uARM"
    OUTPUT_NAMING = "8.3"

    def __init__(self):
        Target.__init__(self)
        
        self.core = "Cortex-M0"
        
        self.extra_labels = ['STM', 'STM32F0', 'STM32F030R8']
        
        self.supported_toolchains = ["ARM", "uARM"]

class DISCO_F100RB(Target):
    ONLINE_TOOLCHAIN = "uARM"
    OUTPUT_NAMING = "8.3"

    def __init__(self):
        Target.__init__(self)
        
        self.core = "Cortex-M3"
        
        self.extra_labels = ['STM', 'STM32F1', 'STM32F100RB']
        
        self.supported_toolchains = ["GCC_ARM"]


class NUCLEO_F302R8(Target):
    ONLINE_TOOLCHAIN = "uARM"
    OUTPUT_NAMING = "8.3"

    def __init__(self):
        Target.__init__(self)
        
        self.core = "Cortex-M3"
        
        self.extra_labels = ['STM', 'STM32F3', 'STM32F302R8']
        
        self.supported_toolchains = ["ARM", "uARM"]

        
class LPC1347(Target):
    def __init__(self):
        Target.__init__(self)
        
        self.core = "Cortex-M3"
        
        self.extra_labels = ['NXP', 'LPC13XX']
        
        self.supported_toolchains = ["ARM", "GCC_ARM"]


class LPC1114(Target):
    ONLINE_TOOLCHAIN = "uARM"

    def __init__(self):
        Target.__init__(self)
        
        self.core = "Cortex-M0"
        
        self.extra_labels = ['NXP', 'LPC11XX_11CXX', 'LPC11XX']
        
        self.supported_toolchains = ["ARM", "uARM", "GCC_ARM","GCC_CR"]


class LPC11C24(Target):
    def __init__(self):
        Target.__init__(self)
        
        self.core = "Cortex-M0"
        
        self.extra_labels = ['NXP', 'LPC11XX_11CXX', 'LPC11CXX']
        
        self.supported_toolchains = ["ARM", "uARM", "GCC_ARM"]


class LPC11U35_401(Target):
    ONLINE_TOOLCHAIN = "uARM"

    def __init__(self):
        Target.__init__(self)
        
        self.core = "Cortex-M0"
        
        self.extra_labels = ['NXP', 'LPC11UXX']
        
        self.supported_toolchains = ["ARM", "uARM", "GCC_ARM","GCC_CR"]


class LPC11U35_501(Target):
    ONLINE_TOOLCHAIN = "uARM"

    def __init__(self):
        Target.__init__(self)
        
        self.core = "Cortex-M0"
        
        self.extra_labels = ['NXP', 'LPC11UXX']
        
        self.supported_toolchains = ["ARM", "uARM","GCC_ARM","GCC_CR"]


class UBLOX_C027(Target):
    def __init__(self):
        Target.__init__(self)
        
        self.core = "Cortex-M3"
        
        self.extra_labels = ['NXP', 'LPC176X']
        
        self.supported_toolchains = ["ARM", "uARM", "GCC_ARM", "GCC_CS", "GCC_CR", "IAR"]


class NRF51822(Target):
    EXPECTED_SOFTDEVICE = 's110_nrf51822_6.0.0_softdevice.hex'
    OUTPUT_EXT = '.hex'
    
    APPCODE_OFFSET = 0x14000
    
    def __init__(self):
        Target.__init__(self)
        
        self.core = "Cortex-M0"
        
        self.extra_labels = ["NORDIC"]
        
        self.supported_toolchains = ["ARM"]
        
        self.is_disk_virtual = True
    
    def init_hooks(self, hook, toolchain_name):
        if toolchain_name in ['ARM_STD', 'ARM_MICRO']:
            hook.hook_add_binary("post", self.binary_hook)
    
    @staticmethod
    def binary_hook(t_self, resources, elf, binf):
        for hexf in resources.hex_files:
            if hexf.find(NRF51822.EXPECTED_SOFTDEVICE) != -1:
                break
        else:
            t_self.debug("Hex file not found. Aborting.")
            return
        
        # Merge user code with softdevice
        from intelhex import IntelHex
        binh = IntelHex()
        binh.loadbin(binf, offset = NRF51822.APPCODE_OFFSET)
        
        sdh = IntelHex(hexf)
        sdh.merge(binh)
        
        with open(binf.replace(".bin", ".hex"), "w") as f:
           sdh.tofile(f, format = 'hex')


class LPC1549(Target):
    ONLINE_TOOLCHAIN = "uARM"
    
    def __init__(self):
        Target.__init__(self)
        
        self.core = "Cortex-M3"
        
        self.extra_labels = ['NXP', 'LPC15XX']
        
        self.supported_toolchains = ["uARM"]

# Get a single instance for each target
TARGETS = [
    LPC2368(),
    LPC1768(),
    LPC11U24(),
    LPC11U24_301(),
    KL05Z(),
    KL25Z(),
    KL46Z(),
    K20D5M(),
    LPC812(),
    LPC810(),
    LPC4088(),
    LPC4330_M4(),
    STM32F407(),
    NUCLEO_F103RB(),
    NUCLEO_L152RE(),
    NUCLEO_F401RE(),
    NUCLEO_F030R8(),
<<<<<<< HEAD
    DISCO_F100RB(),
=======
    NUCLEO_F302R8(),
>>>>>>> f936c8f9
    LPC1347(),
    LPC1114(),
    LPC11C24(),
    LPC11U35_401(),
    LPC11U35_501(),
    NRF51822(),
    UBLOX_C027(),
    LPC1549(),
    DISCO_F100RB()
]

# Map each target name to its unique instance
TARGET_MAP = {}
for t in TARGETS:
    TARGET_MAP[t.name] = t

TARGET_NAMES = TARGET_MAP.keys()

# Some targets with different name have the same exporters
EXPORT_MAP = {}<|MERGE_RESOLUTION|>--- conflicted
+++ resolved
@@ -501,11 +501,7 @@
     NUCLEO_L152RE(),
     NUCLEO_F401RE(),
     NUCLEO_F030R8(),
-<<<<<<< HEAD
-    DISCO_F100RB(),
-=======
     NUCLEO_F302R8(),
->>>>>>> f936c8f9
     LPC1347(),
     LPC1114(),
     LPC11C24(),
